%%% @doc A module for interacting with local and global options inside
%%% HyperBEAM. Options are set globally, but can also be overridden using an
%%% an optional local `Opts' map argument. Many functions across the HyperBEAM 
%%% environment accept an `Opts' argument, which can be used to customize 
%%% behavior.
%%% 
%%% Options set in an `Opts' map must _never_ change the behavior of a function
%%% that should otherwise be deterministic. Doing so may lead to loss of funds
%%% by the HyperBEAM node operator, as the results of their executions will be
%%% different than those of other node operators. If they are economically 
%%% staked on the correctness of these results, they may experience punishments
%%% for non-verifiable behavior. Instead, if a local node setting makes 
%%% deterministic behavior impossible, the caller should fail the execution 
%%% with a refusal to execute.
-module(hb_opts).
-export([get/1, get/2, get/3, load/1, default_message/0]).
-include_lib("eunit/include/eunit.hrl").
-include("include/hb.hrl").

%% @doc The default configuration options of the hyperbeam node.
default_message() ->
    #{
        %%%%%%%% Functional options %%%%%%%%
        hb_config_location => <<"config.flat">>,
        initialized => true,
        %% What protocol should the node use for HTTP requests?
        %% Options: http1, http2, http3
        protocol => http2,
        %% What HTTP client should the node use?
        %% Options: gun, httpc
        http_client => gun,
        %% Scheduling mode: Determines when the SU should inform the recipient
        %% that an assignment has been scheduled for a message.
        %% Options: aggressive(!), local_confirmation, remote_confirmation
        scheduling_mode => local_confirmation,
        %% Compute mode: Determines whether the process device should attempt to 
        %% execute more messages on a process after it has returned a result.
        %% Options: aggressive, lazy
        compute_mode => lazy,
        %% Choice of remote nodes for tasks that are not local to hyperbeam.
        host => <<"localhost">>,
        gateway => <<"https://arweave.net">>,
        bundler_ans104 => <<"https://up.arweave.net:443">>,
        %% Location of the wallet keyfile on disk that this node will use.
        priv_key_location => <<"hyperbeam-key.json">>,
        %% The time-to-live that should be specified when we register
        %% ourselves as a scheduler on the network.
        %% Default: 7 days.
        scheduler_location_ttl => (60 * 60 * 24 * 7) * 1000,
        %% Preloaded devices for the node to use. These names override
        %% resolution of devices via ID to the default implementations.
<<<<<<< HEAD
        preloaded_devices =>
            #{
                <<"meta@1.0">> => dev_meta,
                <<"message@1.0">> => dev_message,
                <<"stack@1.0">> => dev_stack,
                <<"multipass@1.0">> => dev_multipass,
                <<"scheduler@1.0">> => dev_scheduler,
                <<"process@1.0">> => dev_process,
                <<"wasm-64@1.0">> => dev_wasm,
                <<"wasi@1.0">> => dev_wasi,
                <<"json-iface@1.0">> => dev_json_iface,
                <<"dedup@1.0">> => dev_dedup,
                <<"router@1.0">> => dev_router,
                <<"relay@1.0">> => dev_relay,
                <<"cron@1.0">> => dev_cron,
                <<"poda@1.0">> => dev_poda,
                <<"monitor@1.0">> => dev_monitor,
                <<"push@1.0">> => dev_mu,
                <<"compute@1.0">> => dev_cu,
                <<"p4@1.0">> => dev_p4,
                <<"faff@1.0">> => dev_faff,
				<<"greenzone@1.0">> => dev_green_zone,
                <<"simple-pay@1.0">> => dev_simple_pay,
                <<"snp@1.0">> => dev_snp,
                <<"httpsig@1.0">> => dev_codec_httpsig,
                <<"ans104@1.0">> => dev_codec_ans104,
                <<"flat@1.0">> => dev_codec_flat,
                <<"structured@1.0">> => dev_codec_structured,
                <<"lookup@1.0">> => dev_lookup,
                <<"compute-lite@1.0">> => dev_compute_lite,
                <<"test-device@1.0">> => dev_test
            },
=======
        preloaded_devices => [
            #{<<"name">> => <<"ans104@1.0">>, <<"module">> => dev_codec_ans104},
            #{<<"name">> => <<"compute@1.0">>, <<"module">> => dev_cu},
            #{<<"name">> => <<"cron@1.0">>, <<"module">> => dev_cron},
            #{<<"name">> => <<"dedup@1.0">>, <<"module">> => dev_dedup},
            #{<<"name">> => <<"delegated-compute@1.0">>, <<"module">> => dev_delegated_compute},
            #{<<"name">> => <<"faff@1.0">>, <<"module">> => dev_faff},
            #{<<"name">> => <<"flat@1.0">>, <<"module">> => dev_codec_flat},
            #{<<"name">> => <<"genesis-wasm@1.0">>, <<"module">> => dev_genesis_wasm},
            #{<<"name">> => <<"httpsig@1.0">>, <<"module">> => dev_codec_httpsig},
            #{<<"name">> => <<"json@1.0">>, <<"module">> => dev_codec_json},
            #{<<"name">> => <<"json-iface@1.0">>, <<"module">> => dev_json_iface},
            #{<<"name">> => <<"lookup@1.0">>, <<"module">> => dev_lookup},
            #{<<"name">> => <<"message@1.0">>, <<"module">> => dev_message},
            #{<<"name">> => <<"meta@1.0">>, <<"module">> => dev_meta},
            #{<<"name">> => <<"monitor@1.0">>, <<"module">> => dev_monitor},
            #{<<"name">> => <<"multipass@1.0">>, <<"module">> => dev_multipass},
            #{<<"name">> => <<"p4@1.0">>, <<"module">> => dev_p4},
            #{<<"name">> => <<"patch@1.0">>, <<"module">> => dev_patch},
            #{<<"name">> => <<"poda@1.0">>, <<"module">> => dev_poda},
            #{<<"name">> => <<"process@1.0">>, <<"module">> => dev_process},
            #{<<"name">> => <<"push@1.0">>, <<"module">> => dev_push},
            #{<<"name">> => <<"relay@1.0">>, <<"module">> => dev_relay},
            #{<<"name">> => <<"router@1.0">>, <<"module">> => dev_router},
            #{<<"name">> => <<"scheduler@1.0">>, <<"module">> => dev_scheduler},
            #{<<"name">> => <<"simple-pay@1.0">>, <<"module">> => dev_simple_pay},
            #{<<"name">> => <<"snp@1.0">>, <<"module">> => dev_snp},
            #{<<"name">> => <<"stack@1.0">>, <<"module">> => dev_stack},
            #{<<"name">> => <<"structured@1.0">>, <<"module">> => dev_codec_structured},
            #{<<"name">> => <<"test-device@1.0">>, <<"module">> => dev_test},
            #{<<"name">> => <<"wasi@1.0">>, <<"module">> => dev_wasi},
            #{<<"name">> => <<"wasm-64@1.0">>, <<"module">> => dev_wasm}
        ],
>>>>>>> 49338f53
        %% Default execution cache control options
        cache_control => [<<"no-cache">>, <<"no-store">>],
        cache_lookup_hueristics => false,
        % Should we await in-progress executions, rather than re-running?
        % Has three settings: false, only `named` executions, or all executions.
        await_inprogress => named,
        %% Should the node attempt to access data from remote caches for
        %% client requests?
        access_remote_cache_for_client => false,
        %% Should the node attempt to load devices from remote signers?
        load_remote_devices => false,
        %% The list of device signers that the node should trust.
        trusted_device_signers => [],
        %% What should the node do if a client error occurs?
        client_error_strategy => throw,
        %% HTTP request options
        http_connect_timeout => 5000,
        http_keepalive => 120000,
        http_request_send_timeout => 60000,
        port => 8734,
        wasm_allow_aot => false,
        %% Options for the relay device
        relay_http_client => httpc,
        %% The default codec to use for attestation signatures.
        attestation_device => <<"httpsig@1.0">>,
        %% Dev options
        mode => debug,
        debug_stack_depth => 40,
        debug_print_map_line_threshold => 30,
        debug_print_binary_max => 60,
        debug_print_indent => 2,
        debug_print => false,
        stack_print_prefixes => ["hb", "dev", "ar"],
        debug_print_trace => short, % `short` | `false`. Has performance impact.
        short_trace_len => 5,
        debug_hide_metadata => false,
        debug_ids => false,
        debug_show_priv => if_present,
		trusted => #{},
        routes => [
            #{
                % Routes for the genesis-wasm device to use a local CU, if requested.
                <<"template">> => <<"/result/.*">>,
                <<"node">> => #{ <<"prefix">> => <<"http://localhost:6363">> }
            },
            #{
                % Routes for GraphQL requests to use a remote GraphQL API.
                <<"template">> => <<"/graphql">>,
                <<"nodes">> =>
                    [
                        #{
                            <<"prefix">> => <<"https://arweave-search.goldsky.com">>,
                            <<"opts">> => #{ http_client => httpc }
                        },
                        #{
                            <<"prefix">> => <<"https://arweave.net">>,
                            <<"opts">> => #{ http_client => gun }
                        }
                    ]
            },
            #{
                % Routes for raw data requests to use a remote gateway.
                <<"template">> => <<"/raw">>,
                <<"node">> =>
                    #{
                        <<"prefix">> => <<"https://arweave.net">>,
                        <<"opts">> => #{ http_client => gun }
                    }
            }
        ],
        http_extra_opts =>
            #{
                force_message => true,
                store => [{hb_store_fs, #{ prefix => "mainnet-cache" }}, {hb_store_gateway, #{}}],
                cache_control => [<<"always">>]
            },
        % Should the node store all signed messages?
        store_all_signed => true,
        % Should the node use persistent processes?
        process_workers => true
    }.

%% @doc Get an option from the global options, optionally overriding with a
%% local `Opts' map if `prefer' or `only' is set to `local'. If the `only' 
%% option is provided in the `local' map, only keys found in the corresponding
%% (`local' or `global') map will be returned. This function also offers users
%% a way to specify a default value to return if the option is not set.
%% 
%% `prefer' defaults to `local'.
get(Key) -> ?MODULE:get(Key, undefined).
get(Key, Default) -> ?MODULE:get(Key, Default, #{}).
get(Key, Default, Opts) when is_binary(Key) ->
    try binary_to_existing_atom(Key, utf8) of
        AtomKey -> get(AtomKey, Default, Opts)
    catch
        error:badarg -> Default
    end;
get(Key, Default, Opts = #{ only := local }) ->
    case maps:find(Key, Opts) of
        {ok, Value} -> Value;
        error -> 
            Default
    end;
get(Key, Default, #{ only := global }) ->
    case global_get(Key, hb_opts_not_found) of
        hb_opts_not_found -> Default;
        Value -> Value
    end;
get(Key, Default, Opts = #{ prefer := global }) ->
    case ?MODULE:get(Key, hb_opts_not_found, #{ only => global }) of
        hb_opts_not_found -> ?MODULE:get(Key, Default, Opts#{ only => local });
        Value -> Value
    end;
get(Key, Default, Opts = #{ prefer := local }) ->
    case ?MODULE:get(Key, hb_opts_not_found, Opts#{ only => local }) of
        hb_opts_not_found ->
            ?MODULE:get(Key, Default, Opts#{ only => global });
        Value -> Value
    end;
get(Key, Default, Opts) ->
    % No preference was set in Opts, so we default to local.
    ?MODULE:get(Key, Default, Opts#{ prefer => local }).

-define(ENV_KEYS,
    #{
        priv_key_location => {"HB_KEY", "hyperbeam-key.json"},
        hb_config_location => {"HB_CONFIG", "config.flat"},
        port => {"HB_PORT", fun erlang:list_to_integer/1, "8734"},
        store =>
            {"HB_STORE",
                fun(Dir) ->
                    {
                        hb_store_fs,
                        #{ prefix => Dir }
                    }
                end,
                "TEST-cache"
            },
        mode => {"HB_MODE", fun list_to_existing_atom/1},
        debug_print =>
            {"HB_PRINT",
                fun
                    (Str) when Str == "1" -> true;
                    (Str) when Str == "true" -> true;
                    (Str) -> string:tokens(Str, ",")
                end
            }
    }
).

%% @doc Get an environment variable or configuration key.
global_get(Key, Default) ->
    case maps:get(Key, ?ENV_KEYS, Default) of
        Default -> config_lookup(Key, Default);
        {EnvKey, ValParser, DefaultValue} when is_function(ValParser) ->
            ValParser(os:getenv(EnvKey, DefaultValue));
        {EnvKey, ValParser} when is_function(ValParser) ->
            case os:getenv(EnvKey, not_found) of
                not_found -> config_lookup(Key, Default);
                Value -> ValParser(Value)
            end;
        {EnvKey, DefaultValue} ->
            os:getenv(EnvKey, DefaultValue)
    end.

%% @doc An abstraction for looking up configuration variables. In the future,
%% this is the function that we will want to change to support a more dynamic
%% configuration system.
config_lookup(Key, Default) -> maps:get(Key, default_message(), Default).

%% @doc Parse a `flat@1.0' encoded file into a map, matching the types of the 
%% keys to those in the default message.
load(Path) ->
    case file:read_file(Path) of
        {ok, Bin} ->
            try dev_codec_flat:deserialize(Bin) of
                Map -> {ok, mimic_default_types(Map, new_atoms)}
            catch
                error:B -> {error, B}
            end;
        _ -> {error, not_found}
    end.

%% @doc Mimic the types of the default message for a given map.
mimic_default_types(Map, Mode) ->
    Default = default_message(),
    maps:from_list(lists:map(
        fun({Key, Value}) ->
            NewKey = hb_util:key_to_atom(Key, Mode),
            NewValue = 
                case maps:get(NewKey, Default, not_found) of
                    not_found -> Value;
                    DefaultValue when is_atom(DefaultValue) ->
                        binary_to_existing_atom(Value);
                    DefaultValue when is_integer(DefaultValue) ->
                        binary_to_integer(Value);
                    DefaultValue when is_float(DefaultValue) ->
                        binary_to_float(Value);
                    DefaultValue when is_binary(DefaultValue) ->
                        Value;
                    _ -> Value
                end,
            {NewKey, NewValue}
        end,
        maps:to_list(Map)
    )).
    
%%% Tests

global_get_test() ->
    ?assertEqual(debug, ?MODULE:get(mode)),
    ?assertEqual(debug, ?MODULE:get(mode, production)),
    ?assertEqual(undefined, ?MODULE:get(unset_global_key)),
    ?assertEqual(1234, ?MODULE:get(unset_global_key, 1234)).

local_get_test() ->
    Local = #{ only => local },
    ?assertEqual(undefined, 
        ?MODULE:get(test_key, undefined, Local)),
    ?assertEqual(correct,
        ?MODULE:get(test_key, undefined, Local#{ test_key => correct })).

local_preference_test() ->
    Local = #{ prefer => local },
    ?assertEqual(correct,
        ?MODULE:get(test_key, undefined, Local#{ test_key => correct })),
    ?assertEqual(correct,
        ?MODULE:get(mode, undefined, Local#{ mode => correct })),
    ?assertNotEqual(undefined,
        ?MODULE:get(mode, undefined, Local)).

global_preference_test() ->
    Global = #{ prefer => global },
    ?assertEqual(undefined, ?MODULE:get(test_key, undefined, Global)),
    ?assertNotEqual(incorrect,
        ?MODULE:get(mode, undefined, Global#{ mode => incorrect })),
    ?assertNotEqual(undefined, ?MODULE:get(mode, undefined, Global)).

load_test() ->
    % File contents:
    % port: 1234
    % host: https://ao.computer
    % await-inprogress: false
    {ok, Conf} = load("test/config.flat"),
    ?event({loaded, {explicit, Conf}}),
    % Ensure we convert types as expected.
    ?assertEqual(1234, maps:get(port, Conf)),
    % A binary
    ?assertEqual(<<"https://ao.computer">>, maps:get(host, Conf)),
    % An atom, where the key contained a header-key `-' rather than a `_'.
    ?assertEqual(false, maps:get(await_inprogress, Conf)).<|MERGE_RESOLUTION|>--- conflicted
+++ resolved
@@ -49,40 +49,6 @@
         scheduler_location_ttl => (60 * 60 * 24 * 7) * 1000,
         %% Preloaded devices for the node to use. These names override
         %% resolution of devices via ID to the default implementations.
-<<<<<<< HEAD
-        preloaded_devices =>
-            #{
-                <<"meta@1.0">> => dev_meta,
-                <<"message@1.0">> => dev_message,
-                <<"stack@1.0">> => dev_stack,
-                <<"multipass@1.0">> => dev_multipass,
-                <<"scheduler@1.0">> => dev_scheduler,
-                <<"process@1.0">> => dev_process,
-                <<"wasm-64@1.0">> => dev_wasm,
-                <<"wasi@1.0">> => dev_wasi,
-                <<"json-iface@1.0">> => dev_json_iface,
-                <<"dedup@1.0">> => dev_dedup,
-                <<"router@1.0">> => dev_router,
-                <<"relay@1.0">> => dev_relay,
-                <<"cron@1.0">> => dev_cron,
-                <<"poda@1.0">> => dev_poda,
-                <<"monitor@1.0">> => dev_monitor,
-                <<"push@1.0">> => dev_mu,
-                <<"compute@1.0">> => dev_cu,
-                <<"p4@1.0">> => dev_p4,
-                <<"faff@1.0">> => dev_faff,
-				<<"greenzone@1.0">> => dev_green_zone,
-                <<"simple-pay@1.0">> => dev_simple_pay,
-                <<"snp@1.0">> => dev_snp,
-                <<"httpsig@1.0">> => dev_codec_httpsig,
-                <<"ans104@1.0">> => dev_codec_ans104,
-                <<"flat@1.0">> => dev_codec_flat,
-                <<"structured@1.0">> => dev_codec_structured,
-                <<"lookup@1.0">> => dev_lookup,
-                <<"compute-lite@1.0">> => dev_compute_lite,
-                <<"test-device@1.0">> => dev_test
-            },
-=======
         preloaded_devices => [
             #{<<"name">> => <<"ans104@1.0">>, <<"module">> => dev_codec_ans104},
             #{<<"name">> => <<"compute@1.0">>, <<"module">> => dev_cu},
@@ -116,7 +82,6 @@
             #{<<"name">> => <<"wasi@1.0">>, <<"module">> => dev_wasi},
             #{<<"name">> => <<"wasm-64@1.0">>, <<"module">> => dev_wasm}
         ],
->>>>>>> 49338f53
         %% Default execution cache control options
         cache_control => [<<"no-cache">>, <<"no-store">>],
         cache_lookup_hueristics => false,
