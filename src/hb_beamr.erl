--- conflicted
+++ resolved
@@ -191,7 +191,6 @@
     {ok, File} = file:read_file("test/test-64.wasm"),
     {ok, Port, _ImportMap, _Exports} = start(File),
     {ok, [Result]} = call(Port, "fac", [5.0]),
-<<<<<<< HEAD
     ?assertEqual(120.0, Result).
 
 gen_test_env() ->
@@ -247,7 +246,4 @@
     {ok, [OutPtr2], _S4} = test_call(S3, Port2, "handle", [Msg3Ptr, EnvPtr]),
     Str1 = hb_beamr_io:read_string(Port1, OutPtr1),
     Str2 = hb_beamr_io:read_string(Port2, OutPtr2),
-    ?assertNotEqual(Str1, Str2).
-=======
-    ?assertEqual(120.0, Result).
->>>>>>> cf104b8e
+    ?assertNotEqual(Str1, Str2).