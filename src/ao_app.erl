%%%-------------------------------------------------------------------
%% @doc supersu public API
%% @end
%%%-------------------------------------------------------------------

-module(ao_app).

-behaviour(application).

-export([start/2, stop/1]).

start(_StartType, _StartArgs) ->
    ao_sup:start_link(),
    su_data:init(),
    su_registry:start(),
    su_timestamp:start(),
<<<<<<< HEAD
    ao_http_router:start([su_http, mu_http]).

    % cu_process:test().
=======
    ao_http_router:start([su_http, mu_http, cu_http]),
    cu_process:full_push_test(),
    self().
>>>>>>> a7a2713b

stop(_State) ->
    ok.

%% internal functions<|MERGE_RESOLUTION|>--- conflicted
+++ resolved
@@ -14,15 +14,9 @@
     su_data:init(),
     su_registry:start(),
     su_timestamp:start(),
-<<<<<<< HEAD
-    ao_http_router:start([su_http, mu_http]).
-
-    % cu_process:test().
-=======
     ao_http_router:start([su_http, mu_http, cu_http]),
     cu_process:full_push_test(),
     self().
->>>>>>> a7a2713b
 
 stop(_State) ->
     ok.
