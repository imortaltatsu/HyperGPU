<<<<<<< HEAD
%%% @doc This module is the root of the device call logic of the 
=======
-module(hb_converge).
%%% Main Converge API:
-export([resolve/2, resolve/3, load_device/2, message_to_device/2]).
-export([to_key/1, to_key/2, key_to_binary/1, key_to_binary/2]).
%%% Shortcuts and tools:
-export([info/2, keys/1, keys/2, keys/3]).
-export([get/2, get/3, get/4, set/2, set/3, set/4, remove/2, remove/3]).
-export([truncate_args/2]).
-include("include/hb.hrl").
-include_lib("eunit/include/eunit.hrl").

%%% @moduledoc This module is the root of the device call logic of the 
>>>>>>> cf104b8e
%%% Converge Protocol in HyperBEAM.
%%% 
%%% At the implementation level, every message is simply a collection of keys,
%%% dictated by its `Device`, that can be resolved in order to yield their
%%% values. Each key may return another message or a raw value:
%%% 
%%% 	converge(Message1, Message2) -> {Status, Message3}
%%% 
<<<<<<< HEAD
%%% See `docs/converge-protocol.md' for more information about Converge.
%%% 
%%% When a device key is called, it is passed the `Message1' (likely its state),
%%% as well as the message to 'apply' to it. It must return a tuple of the
%%% form {Status, NewMessage}, where Status is either ok or error, and 
%%% NewMessage is either a new message or a binary.
%%% 
%%% The key to resolve is typically specified by the `Path' field of the 
%%% message.
%%% 
%%% In the HyperBEAM implementation (this module), `Message1' can be replaced
%%% a function name to execute for ease of development with Converge. In this 
%%% case, the function name is cast to an unsigned message with the `Path' set
%%% to the given name.
=======
%%% Under-the-hood, `Converge(Message1, Message2)` leads to the evaluation of
%%% `DeviceMod:PathPart(Message1, Message2)`, which defines the user compute
%%% to be performed. If `Message1` does not specify a device, `dev_message` is
%%% assumed. The key to resolve is specified by the `Path` field of the message.
%%% 
%%% After each output, the `HashPath` is updated to include the `Message2`
%%% that was executed upon it.
%%% 
%%% Because each message implies a device that can resolve its keys, as well
%%% as generating a merkle tree of the computation that led to the result,
%%% you can see Converge Protocol as a system for cryptographically chaining 
%%% the execution of `combinators`. See `docs/converge-protocol.md` for more 
%%% information about Converge.
%%% 
%%% The `Fun(Message1, Message2)` pattern is repeated throughout the HyperBEAM 
%%% codebase, sometimes with `MessageX` replaced with `MX` or `MsgX` for brevity.
%%% 
%%% Message3 can be either a new message or a raw output value (a binary, integer,
%%% float, atom, or list of such values).
>>>>>>> cf104b8e
%%% 
%%% Devices can be expressed as either modules or maps. They can also be 
%%% referenced by an Arweave ID, which can be used to load a device from 
%%% the network (depending on the value of the `load_remote_devices' and 
%%% `trusted_device_signers' environment settings).
<<<<<<< HEAD
=======
%%% 
%%% HyperBEAM device implementations are defined as follows:
%%% 
%%%     DevMod:ExportedFunc : Key resolution functions. All are assumed to be
%%%                           device keys (thus, present in every message that
%%%                           uses it) unless specified by `DevMod:info()`.
%%%                           Each function takes a set of parameters
%%%                           of the form `DevMod:KeyHandler(Msg1, Msg2, Opts)`.
%%%                           Each of these arguments can be ommitted if not
%%%                           needed. Non-exported functions are not assumed
%%%                           to be device keys.
%%%
%%%     DevMod:info : Optional. Returns a map of options for the device. All 
%%%                   options are optional and assumed to be the defaults if 
%%%                   not specified. This function can accept a `Message1` as 
%%%                   an argument, allowing it to specify its functionality 
%%%                   based on a specific message if appropriate.
%%% 
%%%     info/exports : Overrides the export list of the Erlang module, such that
%%%                   only the functions in this list are assumed to be device
%%%                   keys. Defaults to all of the functions that DevMod 
%%%                   exports in the Erlang environment.
%%% 
%%%     info/handler : A function that should be used to handle _all_ keys for 
%%%                    messages using the device.
%%% 
%%%     info/default : A function that should be used to handle all keys that
%%%                    are not explicitly implemented by the device. Defaults to
%%%                    the `dev_message` device, which contains general keys for 
%%%                    interacting with messages.
>>>>>>> cf104b8e
%%% 
%%%     info/default_mod : A different device module that should be used to
%%%                        handle all keys that are not explicitly implemented
%%%                        by the device. Defaults to the `dev_message` device.
%%% 
<<<<<<< HEAD
%%% `update_hashpath': Whether to add the `Msg2' to `HashPath' for the `Msg3'.
%%% 					Default: true.
%%% `cache_results':   Whether to cache the resolved `Msg3'.
%%% 					Default: true.
%%% `add_key':         Whether to add the key to the start of the arguments.
%%% 					Default: `<not set>'.
%%% 
%%% In general, all of these options are dangerous. Don't use them unless you
%%% know what you are doing.
-module(hb_converge).
%%% Main device API:
-export([resolve/2, resolve/3, load_device/2]).
-export([to_key/1, to_key/2, key_to_binary/1, key_to_binary/2]).
%%% Shortcuts:
-export([keys/1, keys/2]).
-export([get/2, get/3, get_default/3, get_default/4, get_as/3, get_as/4]).
-export([set/2, set/3, set/4, remove/2, remove/3]).
-include("include/hb.hrl").
-include_lib("eunit/include/eunit.hrl").

%% @doc Get the value of a message's key by running its associated device
%% function. Optionally, pass a message containing parameters to the call, as
%% well as options that control the runtime environment. This function returns
%% the raw result of the device function call: `{ok | error, NewMessage}.'
%% 
%% In many cases the device will not implement the key, however, so the default
%% device is used instead. The default (`dev_message') simply returns the 
%% value associated with the key as it exists in the message's underlying
%% Erlang map. In this way, devices are able to implement 'special' keys which
%% do not exist as values in the message's map, while still exposing the 'normal'
%% keys of a map. 'Special' keys which do not exist as values in the message's
%% map are simply ignored.
resolve(Msg1, Request) ->
    resolve(Msg1, Request, default_runtime_opts(Msg1)).
resolve(Msg1, Msg2, Opts) when is_map(Msg2) and is_map(Opts) ->
    prepare_resolve(Msg1, Msg2, Opts);
resolve(Msg1, Key, Opts) ->
    prepare_resolve(Msg1, #{ path => Key }, Opts).

%% @doc Internal function for resolving the path from a message and loading
%% the function to call.
prepare_resolve(Msg1, Msg2, Opts) ->
	{Fun, NewOpts} =
=======
%%% The HyperBEAM resolver also takes a number of runtime options that change
%%% the way that the environment operates:
%%% 
%%% `update_hashpath`:  Whether to add the `Msg2` to `HashPath` for the `Msg3`.
%%% 					Default: true.
%%% `cache_results`:    Whether to cache the resolved `Msg3`.
%%% 					Default: true.
%%% `add_key`:          Whether to add the key to the start of the arguments.
%%% 					Default: <not set>.

%% @doc Takes a singleton message and parse Msg1 and Msg2 from it, then invoke
%% `resolve`.
resolve(Msg, Opts) ->
    Path =
        hb_path:term_to_path(
            hb_converge:get(
                path,
                Msg,
                #{ hashpath => ignore }
            ),
            Opts
        ),
    case Path of
        [ Msg1ID | _Rest ] when ?IS_ID(Msg1ID) ->
            ?event({normalizing_single_message_message_path, Msg}),
            {ok, Msg1} = hb_cache:read(Msg1ID, Opts),
            resolve(
                Msg1,
                hb_path:tl(Msg, Opts),
                Opts
            );
        SingletonPath ->
            resolve(Msg, #{ path => SingletonPath }, Opts)
    end.

%% @doc Get the value of a message's key by running its associated device
%% function. Optionally, takes options that control the runtime environment. 
%% This function returns the raw result of the device function call:
%% {ok | error, NewMessage}.
resolve(Msg1, Msg2, Opts) ->
    resolve_stage(0, Msg1, Msg2, Opts).

%% @doc Internal function for handling request resolution.
%% The resolver is composed of a series of discrete phases:
%%      0: Cache lookup.
%%      1: Validation check.
%%      2: Path normalization.
%%      3: Device lookup.
%%      4: Persistent-resolver lookup.
%%      5: Execution.
%%      6: Cryptographic linking.
%%      7: Result caching.
%%      8: Notify waiters.
%%      9: Recurse, fork, or terminate.

resolve_stage(0, Msg1, Path, Opts) when not is_map(Path) ->
    % If we have been given a Path rather than a full Msg2, construct the
    % message around it and recurse.
    resolve_stage(0, Msg1, #{ path => Path }, Opts);
resolve_stage(0, Msg1, Msg2, Opts) ->
    case hb_cache:read_output(Msg1, Msg2, Opts) of
        {ok, Msg3} ->
            ?event({cache_hit, {msg1, Msg1}, {msg2, Msg2}, {msg3, Msg3}}),
            {ok, Msg3};
        not_found ->
            resolve_stage(1, Msg1, Msg2, Opts)
    end;
resolve_stage(1, Msg1, Msg2, Opts) ->
    % Validation check: Check if the message is valid.
    Msg1Valid = (hb_message:signers(Msg1) == []) orelse hb_message:verify(Msg1),
    Msg2Valid = (hb_message:signers(Msg2) == []) orelse hb_message:verify(Msg2),
    ?no_prod("Enable message validity checks!"),
    case {Msg1Valid, Msg2Valid} of
        _ -> resolve_stage(2, Msg1, Msg2, Opts);
        _ -> error_invalid_message(Opts)
    end;
resolve_stage(2, Msg1, Msg2, Opts) ->
    % Path normalization: Ensure that the path is requesting a single key.
    % Stash remaining path elements in `priv/Converge/Remaining-Path`.
    % Stash the original path in `priv/Converge/Original-Path`, if it
    % is not already there from a previous resolution.
    InitialPriv = hb_private:from_message(Msg1),
    OriginalPath =
        case InitialPriv of
            #{ <<"Converge">> := #{ <<"Original-Path">> := XPath } } ->
                XPath;
            _ -> hb_path:from_message(request, Msg2)
        end,
    Head = hb_path:hd(Msg2, Opts),
    RemainingPath = hb_path:tl(hb_path:from_message(request, Msg2), Opts),
    Msg2UpdatedPriv =
        Msg2#{
            priv =>
                InitialPriv#{
                    <<"Converge">> =>
                        #{
                            <<"Original-Path">> => OriginalPath,
                            <<"Remaining-Path">> => RemainingPath
                        }
                }
        },
    resolve_stage(3, Msg1, Msg2UpdatedPriv#{ path => Head }, Opts);
resolve_stage(3, Msg1, Msg2, Opts) ->
    %% Device lookup: Find the Erlang function that should be utilized to 
    %% execute Msg2 on Msg1.
	{ResolvedFunc, NewOpts} =
>>>>>>> cf104b8e
		try
			Key = hb_path:hd(Msg2, Opts),
			% Try to load the device and get the function to call.
            ?event(
                {
                    resolving_key,
                    {key, Key},
                    {msg1, Msg1},
                    {msg2, Msg2},
                    {opts, Opts}
                }
            ),
			{Status, _Mod, Func} = message_to_fun(Msg1, Key, Opts),
			?event(
				{resolving, Key,
					{func, Func},
					{msg1, Msg1},
					{msg2, Msg2},
					{opts, Opts}
				}
			),
			% Next, add an option to the Opts map to indicate if we should
<<<<<<< HEAD
			% add the key to the start of the arguments. Note: This option
			% is used downstream by other devices (like `dev_stack'), so
			% should be changed with care.
=======
			% add the key to the start of the arguments.
>>>>>>> cf104b8e
			{
				Func,
				Opts#{
					add_key =>
						case Status of
							add_key -> Key;
							_ -> false
						end
				}
			}
		catch
			Class:Exception:Stacktrace ->
                % If the device cannot be loaded, we alert the caller.
				handle_error(
					loading_device,
					{Class, Exception, Stacktrace},
					Opts
				)
		end,
	resolve_stage(4, ResolvedFunc, Msg1, Msg2, NewOpts).
resolve_stage(4, Func, Msg1, Msg2, Opts) ->
    % Persistent-resolver lookup: Search for local (or Distributed
    % Erlang cluster) processes that are already performing the execution.
    % Before we search for a live executor, we check if the device specifies 
    % a function that tailors the 'group' name of the execution. For example, 
    % the `dev_process` device 'groups' all calls to the same process onto
    % calls to a single executor. By default, `{Msg1, Msg2}` is used as the
    % group name.
    case hb_persistent:find_or_register(Msg1, Msg2, Opts) of
        leader ->
            % We are the leader for this resolution. Continue to the next stage.
            resolve_stage(5, Func, Msg1, Msg2, Opts);
        {wait, Leader} ->
            % There is another executor of this resolution in-flight.
            % Bail execution, register to receive the response, then
            % wait.
            hb_persistent:await(Leader, Msg1, Msg2, Opts)
    end;
resolve_stage(5, Func, Msg1, Msg2, Opts) ->
	% Execution.
	% First, determine the arguments to pass to the function.
	% While calculating the arguments we unset the add_key option.
	UserOpts = maps:remove(add_key, Opts),
	Args =
		case maps:get(add_key, Opts, false) of
			false -> [Msg1, Msg2, UserOpts];
			Key -> [Key, Msg1, Msg2, UserOpts]
		end,
    % Try to execute the function.
    Res = 
        try apply(Func, truncate_args(Func, Args))
        catch
            ExecClass:ExecException:ExecStacktrace ->
                % If the function call fails, we raise an error in the manner
                % indicated by caller's `#Opts`.
                handle_error(
                    device_call,
                    {ExecClass, ExecException, ExecStacktrace},
                    Opts
                )
        end,
    resolve_stage(6, Msg1, Msg2, Res, Opts);
resolve_stage(6, Msg1, Msg2, {ok, Msg3}, Opts) when is_map(Msg3) ->
    % Cryptographic linking. Now that we have generated the result, we
    % need to cryptographically link the output to its input via a hashpath.
    resolve_stage(7, Msg1, Msg2,
        case hb_opts:get(hashpath, update, Opts#{ only => local }) of
            update -> {ok, hb_path:push(hashpath, Msg3, Msg2)};
            ignore -> {ok, Msg3}
        end,
        Opts
    );
resolve_stage(6, Msg1, Msg2, Res, Opts) ->
    % Skip cryptographic linking if the result is abnormal.
    resolve_stage(7, Msg1, Msg2, Res, Opts);
resolve_stage(7, Msg1, Msg2, {ok, Msg3}, Opts) ->
    % Result caching: Optionally, cache the result of the computation locally.
    update_cache(Msg1, Msg2, Msg3, Opts),
    resolve_stage(8, Msg1, Msg2, {ok, Msg3}, Opts);
resolve_stage(7, Msg1, Msg2, Res, Opts) ->
    % Skip result caching if the result is abnormal.
    resolve_stage(8, Msg1, Msg2, Res, Opts);
resolve_stage(8, Msg1, Msg2, Res, Opts) ->
    % Notify processes that requested the resolution while we were executing and
    % unregister ourselves from the group.
    hb_persistent:unregister_notify(Msg1, Msg2, Res, Opts),
    resolve_stage(9, Msg1, Msg2, Res, Opts);
resolve_stage(9, _Msg1, Msg2, {ok, Msg3}, Opts) ->
    % Recurse, fork, or terminate.
    #{ <<"Converge">> := #{ <<"Remaining-Path">> := RemainingPath } }
        = hb_private:from_message(Msg2),
	case RemainingPath of
		RecursivePath when RecursivePath =/= undefined ->
			% There are more elements in the path, so we recurse.
			?event({resolution_recursing, {remaining_path, RemainingPath}}),
			resolve(Msg3, Msg2#{ path => RemainingPath }, Opts);
		undefined ->
			% The path resolved to the last element, so we check whether
            % we should fork a new process with Msg3 waiting for messages,
            % or simply return to the caller. We prefer the global option, such
            % that node operators can control whether devices are able to 
            % generate long-running executions.
            case hb_opts:get(spawn_worker, false, Opts#{ prefer => global }) of
                false -> ok;
                true ->
                    % We should spin up a process that will hold `Msg3` 
                    % in memory for future executions.
                    hb_persistent:start_worker(Msg3, Opts)
            end,
            % Resolution has finished successfully, return to the
            % caller.
			?event({resolution_complete, {result, Msg3}, {request, Msg2}}),
            {ok, Msg3}
	end;
resolve_stage(9, _Msg1, _Msg2, OtherRes, _Opts) ->
    OtherRes.

<<<<<<< HEAD
%% @doc Internal function for handling the result of a device call.
%% If the result is a binary or something that doesn't have an `ok' status,
%% we return it as is. Otherwise, we need to:
%% 1. Set the HashPath of the Msg3 we have generated from
%% the Msg1 we started with.
%% 2. Pop the first element of the path from Msg2.
%% 3. Write the result to the cache unless the `cache' option is set to false.
%% 4. If there are still elements in the path, we recurse through execution.
%% If additional elements are included as part of the result, we pass them
%% through to the caller.
handle_resolved_result(Msg3, _Msg2, _UserOpts) when is_binary(Msg3) ->
    Msg3;
handle_resolved_result(Result, Msg2, Opts) when is_tuple(Result) ->
	handle_resolved_result(tuple_to_list(Result), Msg2, Opts);
handle_resolved_result(Msg2List = [Status, Result|_], Msg2, Opts)
		when Status =/= ok ->
	Msg3 = list_to_tuple(Msg2List),
	% ?event(
	% 	{abnormal_result,
	% 		{result, Result},
	% 		{msg2, Msg2},
	% 		{msg3, Msg3},
	% 		{opts, Opts}
	% 	}
	% ),
	Msg3;
handle_resolved_result(Output = [ok, Res|_], _Msg2, _Opts) when not is_map(Res) ->
	% The result is not a map, so we return it as is.
	list_to_tuple(Output);
handle_resolved_result([ok, Msg3Raw | Rest], Msg2, Opts) ->
	Msg3 =
		case hb_opts:get(hashpath, update, Opts#{ only => local }) of
			update ->
				?event(
					{pushing_hashpath_onto,
						{msg3, {explicit, Msg3Raw}},
						{msg2, Msg2},
						{opts, Opts}
					}
				),
=======
%% @doc Catch all return if we don't have the necessary messages in the cache.
error_not_found(_Opts) ->
    {
        error,
        #{
            <<"Status">> => <<"Not Found">>,
            <<"body">> => <<"Necessary messages not found in cache">>
        }
    }.
>>>>>>> cf104b8e

%% @doc Catch all return if the message is invalid.
error_invalid_message(_Opts) ->
    {
        error,
        #{
            <<"Status">> => <<"Forbidden">>,
            <<"body">> => <<"Request contains non-verifiable message.">>
        }
    }.

%% @doc Write a resulting M3 message to the cache if requested.
update_cache(Msg1, Msg2, {ok, Msg3}, Opts) ->
    ExecCacheSetting = hb_opts:get(cache, always, Opts),
    M1CacheSetting = dev_message:get(<<"Cache-Control">>, Msg1, Opts),
    M2CacheSetting = dev_message:get(<<"Cache-Control">>, Msg2, Opts),
    case must_cache(ExecCacheSetting, M1CacheSetting, M2CacheSetting) of
        true ->
            case hb_opts:get(async_cache, false, Opts) of
                true ->
                    spawn(fun() ->
                        hb_cache:write_output(Msg1, Msg2, Msg3, Opts)
                    end);
                false ->
                    hb_cache:write_output(Msg1, Msg2, Msg3, Opts)
            end;
        false -> ok
    end;
update_cache(_, _, _, _) -> ok.

%% @doc Takes the `Opts` cache setting, M1, and M2 `Cache-Control` headers, and
%% returns true if the message should be cached.
must_cache(no_cache, _, _) -> false;
must_cache(no_store, _, _) -> false;
must_cache(none, _, _) -> false;
must_cache(_, CC1, CC2) ->
    CC1List = term_to_cache_control_list(CC1),
    CC2List = term_to_cache_control_list(CC2),  
    NoCacheSpecifiers = [no_cache, no_store, no_transform],
    lists:any(
        fun(X) -> lists:member(X, NoCacheSpecifiers) end,
        CC1List ++ CC2List
    ).

<<<<<<< HEAD
%% @doc Shortcut for resolving a key in a message without its
%% status if it is `ok'. This makes it easier to write complex
%% logic on top of messages while maintaining a functional style.
get(Path, Msg) ->
    get(Path, Msg, default_runtime_opts(Msg)).
get(Path, Msg, Opts) ->
	?event({getting_key, {path, Path}, {msg, Msg}, {opts, Opts}}),
	hb_util:ok(resolve(Msg, #{ path => Path }, Opts), Opts).

%% @doc Get the value of a key from a message, using another device to resolve
%% the key. Makes sure to set the device using `set/3' so that the `HashPath'
%% tracability is correctly maintained.
get_as(Device, Path, Msg) ->
    get_as(Device, Path, Msg, #{}).
get_as(Device, Path, Msg, Opts) ->
    get(Path, set(Msg, #{ device => Device }), Opts).

%% @doc Get the value of a key from a message, returning a default value if the
%% key is not found.
get_default(Key, Msg, Default) ->
    get_default(Msg, Key, Default, #{}).
get_default(Key, Msg, Default, Opts) ->
    case resolve(Msg, Key, Opts) of
        {ok, Value} -> Value;
        {error, _} -> Default
    end.
=======
%% @doc Convert cache control specifier(s) to a normalized list.
term_to_cache_control_list({error, not_found}) -> [];
term_to_cache_control_list({ok, CC}) -> term_to_cache_control_list(CC);
term_to_cache_control_list(X) when is_list(X) ->
    lists:flatten(lists:map(fun term_to_cache_control_list/1, X));
term_to_cache_control_list(X) when is_binary(X) -> X;
term_to_cache_control_list(X) ->
    hb_path:term_to_path(X).

%% @doc Shortcut for resolving a key in a message without its status if it is
%% `ok`. This makes it easier to write complex logic on top of messages while
%% maintaining a functional style.
%% 
%% Additionally, this function supports the `{as, Device, Msg}` syntax, which
%% allows the key to be resolved using another device to resolve the key,
%% while maintaining the tracability of the `HashPath` of the output message.
%% 
%% Returns the value of the key if it is found, otherwise returns the default
%% provided by the user, or `not_found` if no default is provided.
get(Path, Msg) ->
    get(Path, Msg, default_runtime_opts(Msg)).
get(Path, Msg, Opts) ->
    get(Path, Msg, not_found, Opts).
get(Path, {as, Device, Msg}, Default, Opts) ->
    get(Path, set(Msg, #{ device => Device }), Default, Opts);
get(Path, Msg, Default, Opts) ->
	case resolve(Msg, #{ path => Path }, Opts) of
		{ok, Value} -> Value;
		{error, _} -> Default
	end.
>>>>>>> cf104b8e

%% @doc Shortcut to get the list of keys from a message.
keys(Msg) -> keys(Msg, #{}).
keys(Msg, Opts) -> keys(Msg, Opts, keep).
keys(Msg, Opts, keep) ->
    get(keys, Msg, Opts);
keys(Msg, Opts, remove) ->
    lists:filter(
        fun(Key) -> not lists:member(Key, ?CONVERGE_KEYS) end,
        keys(Msg, Opts, keep)
    ).

%% @doc Shortcut for setting a key in the message using its underlying device.
%% Like the `get/3' function, this function honors the `error_strategy' option.
%% `set' works with maps and recursive paths while maintaining the appropriate
%% `HashPath' for each step.
set(Msg1, Msg2) ->
    set(Msg1, Msg2, #{}).
set(Msg1, RawMsg2, Opts) when is_map(RawMsg2) ->
    Msg2 = maps:without([hashpath, priv], RawMsg2),
    ?event({set_called, {msg1, Msg1}, {msg2, Msg2}}),
    % Get the next key to set. 
    case keys(Msg2, Opts#{ hashpath => ignore }) of
        [] -> Msg1;
        [Key|_] ->
            % Get the value to set. Use Converge by default, but fall back to
            % getting via `maps` if it is not found.
            Val =
                case get(Key, Msg2, Opts) of
                    not_found -> maps:get(Key, Msg2);
                    Body -> Body
                end,
            ?event({got_val_to_set, {key, Key}, {val, Val}, {msg2, Msg2}}),
            % Next, set the key and recurse, removing the key from the Msg2.
            set(
                set(Msg1, Key, Val, Opts),
                remove(Msg2, Key, Opts),
                Opts
            )
    end.
set(Msg1, Key, Value, Opts) ->
    % For an individual key, we run deep_set with the key as the path.
    % This handles both the case that the key is a path as well as the case
    % that it is a single key.
    Path = hb_path:term_to_path(Key),
    % ?event(
    %     {setting_individual_key,
    %         {msg1, Msg1},
    %         {key, Key},
    %         {path, Path},
    %         {value, Value}
    %     }
    % ),
    deep_set(Msg1, Path, Value, Opts).

%% @doc Recursively search a map, resolving keys, and set the value of the key
%% at the given path.
deep_set(Msg, [Key], Value, Opts) ->
    %?event({setting_last_key, {key, Key}, {value, Value}}),
    device_set(Msg, Key, Value, Opts);
deep_set(Msg, [Key|Rest], Value, Opts) ->
    case resolve(Msg, Key, Opts) of 
        {ok, SubMsg} ->
            ?event(
                {traversing_deeper_to_set,
                    {current_key, Key},
                    {current_value, SubMsg},
                    {rest, Rest}
                }
            ),
            device_set(Msg, Key, deep_set(SubMsg, Rest, Value, Opts), Opts);
        _ ->
            ?event(
                {creating_new_map,
                    {current_key, Key},
                    {rest, Rest}
                }
            ),
            Msg#{ Key => deep_set(#{}, Rest, Value, Opts) }
    end.

device_set(Msg, Key, Value, Opts) ->
	?event({calling_device_set, {msg, Msg}, {applying_path, #{ path => set, Key => Value }}}),
	Res = hb_util:ok(resolve(Msg, #{ path => set, Key => Value }, Opts), Opts),
	?event({device_set_result, Res}),
	Res.

%% @doc Remove a key from a message, using its underlying device.
remove(Msg, Key) -> remove(Msg, Key, #{}).
remove(Msg, Key, Opts) ->
	hb_util:ok(resolve(Msg, #{ path => remove, item => Key }, Opts), Opts).

%% @doc Handle an error in a device call.
handle_error(Whence, {Class, Exception, Stacktrace}, Opts) ->
    case maps:get(error_strategy, Opts, throw) of
        throw -> erlang:raise(Class, Exception, Stacktrace);
        _ -> {error, Whence, {Class, Exception, Stacktrace}}
    end.

%% @doc Truncate the arguments of a function to the number of arguments it
%% actually takes.
truncate_args(Fun, Args) ->
    {arity, Arity} = erlang:fun_info(Fun, arity),
    lists:sublist(Args, Arity).

%% @doc Calculate the Erlang function that should be called to get a value for
%% a given key from a device.
%%
%% This comes in 7 forms:
%% 1. The message does not specify a device, so we use the default device.
%% 2. The device has a `handler' key in its `Dev:info()' map, which is a
%% function that takes a key and returns a function to handle that key. We pass
%% the key as an additional argument to this function.
%% 3. The device has a function of the name `Key', which should be called
%% directly.
%% 4. The device does not implement the key, but does have a default handler
%% for us to call. We pass it the key as an additional argument.
%% 5. The device does not implement the key, and has no default handler. We use
%% the default device to handle the key.
%% Error: If the device is specified, but not loadable, we raise an error.
%%
%% Returns {ok | add_key, Fun} where Fun is the function to call, and add_key
%% indicates that the key should be added to the start of the call's arguments.
message_to_fun(Msg, Key, Opts) ->
    % Get the device module from the message.
	Dev = message_to_device(Msg, Opts),
	%?event({message_to_fun, {dev, DevMod}, {key, Key}, {opts, Opts}}),
	case maps:find(handler, Info = info(Dev, Msg, Opts)) of
		{ok, Handler} ->
			% Case 2: The device has an explicit handler function.
			?event({info_handler_found, {dev, Dev}, {key, Key}, {handler, Handler}}),
			{Status, Func} = info_handler_to_fun(Handler, Msg, Key, Opts),
            {Status, Dev, Func};
		error ->
			%?event({info_handler_not_found, {dev, Dev}, {key, Key}}),
			case find_exported_function(Dev, Key, 3, Opts) of
				{ok, Func} ->
<<<<<<< HEAD
					% Case 3: The device has a function of the name `Key'.
					{ok, Func};
=======
					% Case 3: The device has a function of the name `Key`.
					{ok, Dev, Func};
>>>>>>> cf104b8e
				not_found ->
					case maps:find(default, Info) of
						{ok, DefaultFunc} when is_function(DefaultFunc) ->
							% Case 4: The device has a default handler.
                            %?event({default_handler_func, DefaultFunc}),
							{add_key, Dev, DefaultFunc};
                        {ok, DefaultMod} when is_atom(DefaultMod) ->
                            % ?event(
                            %     {
                            %         default_handler_mod,
                            %         {dev, DefaultMod},
                            %         {key, Key}
                            %     }
                            % ),
                            {Status, Func} =
                                message_to_fun(
                                    Msg#{ device => DefaultMod }, Key, Opts
                                ),
                            {Status, Dev, Func};
						error ->
							% Case 5: The device has no default handler.
							% We use the default device to handle the key.
							case default_module() of
								Dev ->
									% We are already using the default device,
									% so we cannot resolve the key. This should
									% never actually happen in practice, but it
									% resolves an infinite loop that can occur
									% during development.
									throw({
										error,
										default_device_could_not_resolve_key,
										{key, Key}
									});
								DefaultDev ->
                                    message_to_fun(
                                        Msg#{ device => DefaultDev },
                                        Key,
                                        Opts
                                    )
							end
					end
			end
	end.

<<<<<<< HEAD
=======
%% @doc Extract the device module from a message.
message_to_device(Msg, Opts) ->
    case dev_message:get(device, Msg, Opts) of
        {error, not_found} ->
            % The message does not specify a device, so we use the default device.
            default_module();
        {ok, DevID} ->
            case load_device(DevID, Opts) of
                {error, _} ->
                    % Error case: A device is specified, but it is not loadable.
                    throw({error, {device_not_loadable, DevID}});
                {ok, DevMod} -> DevMod
            end
    end.

>>>>>>> cf104b8e
%% @doc Parse a handler key given by a device's `info'.
info_handler_to_fun(Handler, _Msg, _Key, _Opts) when is_function(Handler) ->
	{add_key, Handler};
info_handler_to_fun(HandlerMap, Msg, Key, Opts) ->
	case maps:find(exclude, HandlerMap) of
		{ok, Exclude} ->
			case lists:member(Key, Exclude) of
				true ->
					{ok, MsgWithoutDevice} =
						dev_message:remove(Msg, #{ item => device }),
					message_to_fun(
						MsgWithoutDevice#{ device => default_module() },
						Key,
						Opts
					);
				false -> {add_key, maps:get(func, HandlerMap)}
			end;
		error -> {add_key, maps:get(func, HandlerMap)}
	end.

%% @doc Find the function with the highest arity that has the given name, if it
%% exists.
%%
%% If the device is a module, we look for a function with the given name.
%%
%% If the device is a map, we look for a key in the map. First we try to find
%% the key using its literal value. If that fails, we cast the key to an atom
%% and try again.
find_exported_function(Dev, Key, MaxArity, Opts) when is_map(Dev) ->
	case maps:get(Key, Dev, not_found) of
		not_found ->
			case to_key(Key) of
				undefined -> not_found;
				Key ->
					% The key is unchanged, so we return not_found.
					not_found;
				KeyAtom ->
					% The key was cast to an atom, so we try again.
					find_exported_function(Dev, KeyAtom, MaxArity, Opts)
			end;
		Fun when is_function(Fun) ->
			case erlang:fun_info(Fun, arity) of
				{arity, Arity} when Arity =< MaxArity ->
					case is_exported(Dev, Key, Opts) of
						true -> {ok, Fun};
						false -> not_found
					end;
				_ -> not_found
			end
	end;
find_exported_function(_Mod, _Key, Arity, _Opts) when Arity < 0 -> not_found;
find_exported_function(Mod, Key, Arity, Opts) when not is_atom(Key) ->
	case to_key(Key, Opts) of
		ConvertedKey when is_atom(ConvertedKey) ->
			find_exported_function(Mod, ConvertedKey, Arity, Opts);
		undefined -> not_found;
		BinaryKey when is_binary(BinaryKey) ->
			not_found
	end;
find_exported_function(Mod, Key, Arity, Opts) ->
	%?event({finding, {mod, Mod}, {key, Key}, {arity, Arity}}),
	case erlang:function_exported(Mod, Key, Arity) of
		true ->
			case is_exported(Mod, Key, Opts) of
				true ->
					%?event({found, {ok, fun Mod:Key/Arity}}),
					{ok, fun Mod:Key/Arity};
				false ->
					%?event({result, not_found}),
					not_found
			end;
		false ->
			%?event(
            %     {
            %         find_exported_function_result,
            %         {mod, Mod},
            %         {key, Key},
            %         {arity, Arity},
            %         {result, false}
            %     }
            % ),
			find_exported_function(Mod, Key, Arity - 1, Opts)
	end.

%% @doc Check if a device is guarding a key via its `exports' list. Defaults to
%% true if the device does not specify an `exports' list. The `info' function is
%% always exported, if it exists.
is_exported(_, info, _Opts) -> true;
is_exported(Dev, Key, Opts) ->
	case info(Dev, Key, Opts) of
		#{ exports := Exports } ->
			lists:member(Key, Exports);
		_ -> true
	end.

%% @doc Convert a key to an atom if it already exists in the Erlang atom table,
%% or to a binary otherwise.
to_key(Key) -> to_key(Key, #{ error_strategy => throw }).
to_key(Key, _Opts) when byte_size(Key) == 43 -> Key;
to_key(Key, Opts) ->
    % If the `atom_keys' option is set, we try to convert the key to an atom.
    % If this fails, we fall back to using the binary representation.
    AtomKeys = hb_opts:get(atom_keys, true, Opts),
    if AtomKeys ->
        try to_atom_unsafe(Key)
        catch _Type:_:_Trace -> key_to_binary(Key, Opts)
        end;
        true -> key_to_binary(Key, Opts)
    end.

%% @doc Convert a key to its binary representation.
key_to_binary(Key) -> key_to_binary(Key, #{}).
key_to_binary(Key, _Opts) when is_binary(Key) -> Key;
key_to_binary(Key, _Opts) when is_atom(Key) -> atom_to_binary(Key);
key_to_binary(Key, _Opts) when is_list(Key) -> list_to_binary(Key);
key_to_binary(Key, _Opts) when is_integer(Key) -> integer_to_binary(Key).

%% @doc Helper function for key_to_atom that does not check for errors.
to_atom_unsafe(Key) when is_integer(Key) ->
    integer_to_binary(Key);
to_atom_unsafe(Key) when is_binary(Key) ->
    binary_to_existing_atom(hb_util:to_lower(Key), utf8);
to_atom_unsafe(Key) when is_list(Key) ->
    FlattenedKey = lists:flatten(Key),
    list_to_existing_atom(FlattenedKey);
to_atom_unsafe(Key) when is_atom(Key) -> Key.

%% @doc Load a device module from its name or a message ID.
%% Returns {ok, Executable} where Executable is the device module. On error,
%% a tuple of the form {error, Reason} is returned.
load_device(Map, _Opts) when is_map(Map) -> {ok, Map};
load_device(ID, _Opts) when is_atom(ID) ->
    try ID:module_info(), {ok, ID}
    catch _:_ -> {error, not_loadable}
    end;
load_device(ID, Opts) when is_binary(ID) and byte_size(ID) == 43 ->
	case hb_opts:get(load_remote_devices) of
		true ->
			{ok, Msg} = hb_cache:read(maps:get(store, Opts), ID),
			Trusted =
				lists:any(
					fun(Signer) ->
						lists:member(Signer, hb_opts:get(trusted_device_signers))
					end,
					hb_message:signers(Msg)
				),
			case Trusted of
				true ->
					RelBin = erlang:system_info(otp_release),
					case lists:keyfind(<<"Content-Type">>, 1, Msg#tx.tags) of
						<<"BEAM/", RelBin/bitstring>> ->
							{_, ModNameBin} =
								lists:keyfind(
                                    <<"Module-Name">>,
                                    1,
                                    Msg#tx.tags
                                ),
							ModName = list_to_atom(binary_to_list(ModNameBin)),
							case erlang:load_module(ModName, Msg#tx.data) of
								{module, _} -> {ok, ModName};
								{error, Reason} -> {error, Reason}
							end
					end;
				false -> {error, device_signer_not_trusted}
			end;
		false ->
			{error, remote_devices_disabled}
	end;
load_device(ID, Opts) ->
    case maps:get(ID, hb_opts:get(preloaded_devices), unsupported) of
        unsupported -> {error, module_not_admissable};
        Mod -> load_device(Mod, Opts)
    end.

%% @doc Get the info map for a device, optionally giving it a message if the
%% device's info function is parameterized by one.
info(Msg, Opts) ->
    info(message_to_device(Msg, Opts), Msg, Opts).
info(DevMod, Msg, Opts) ->
	%?event({calculating_info, {dev, DevMod}, {msg, Msg}}),
	case find_exported_function(DevMod, info, 1, Opts) of
		{ok, Fun} ->
			Res = apply(Fun, truncate_args(Fun, [Msg, Opts])),
			% ?event({
            %     info_result,
            %     {dev, DevMod},
            %     {args, truncate_args(Fun, [Msg])},
            %     {result, Res}
            % }),
			Res;
		not_found -> #{}
	end.

%% @doc The default runtime options for a message. At the moment the `Message1'
%% but it is included such that we can modulate the options based on the message
%% if needed in the future.
default_runtime_opts(_Msg1) ->
    #{
        error_strategy => throw
    }.

%% @doc The default device is the identity device, which simply returns the
%% value associated with any key as it exists in its Erlang map. It should also
%% implement the `set' key, which returns a `Message3' with the values changed
%% according to the `Message2' passed to it.
default_module() -> dev_message.

%%% Tests

resolve_simple_test() ->
    Res = hb_converge:resolve(#{ a => 1 }, a, #{}),
    ?assertEqual({ok, 1}, Res).

resolve_key_twice_test() ->
    % Ensure that the same message can be resolved again.
    % This is not as trivial as it may seem, because resolutions are cached and
    % de-duplicated.
    ?assertEqual({ok, 1}, hb_converge:resolve(#{ a => 1 }, a, #{})),
    ?assertEqual({ok, 1}, hb_converge:resolve(#{ a => 1 }, a, #{})).

resolve_from_multiple_keys_test() ->
    ?assertEqual(
        {ok, [a]},
        hb_converge:resolve(#{ a => 1, "priv_a" => 2 }, keys, #{})
    ).

resolve_path_element_test() ->
    ?assertEqual(
        {ok, [test_path]},
        hb_converge:resolve(#{ path => [test_path] }, path, #{})
    ),
    ?assertEqual(
        {ok, [a]},
        hb_converge:resolve(#{ <<"Path">> => [a] }, <<"Path">>, #{})
    ).

key_to_binary_test() ->
    ?assertEqual(<<"a">>, hb_converge:key_to_binary(a)),
    ?assertEqual(<<"a">>, hb_converge:key_to_binary(<<"a">>)),
    ?assertEqual(<<"a">>, hb_converge:key_to_binary("a")).

resolve_binary_key_test() ->
    ?assertEqual(
        {ok, 1},
        hb_converge:resolve(#{ a => 1 }, <<"a">>, #{})
    ),
    ?assertEqual(
        {ok, 1},
        hb_converge:resolve(
            #{
                <<"Test-Header">> => 1 },
                <<"Test-Header">>,
            #{}
        )
    ).

%% @doc Generates a test device with three keys, each of which uses
%% progressively more of the arguments that can be passed to a device key.
generate_device_with_keys_using_args() ->
    #{
        key_using_only_state =>
            fun(State) ->
                {ok,
                    <<(maps:get(state_key, State))/binary>>
                }
            end,
        key_using_state_and_msg =>
            fun(State, Msg) ->
                {ok,
                    <<
                        (maps:get(state_key, State))/binary,
                        (maps:get(msg_key, Msg))/binary
                    >>
                }
            end,
        key_using_all =>
            fun(State, Msg, Opts) ->
                {ok,
                    <<
                        (maps:get(state_key, State))/binary,
                        (maps:get(msg_key, Msg))/binary,
                        (maps:get(opts_key, Opts))/binary
                    >>
                }
            end
    }.

%% @doc Create a simple test device that implements the default handler.
gen_default_device() ->
    #{
        info =>
            fun() ->
                #{
                    default =>
                        fun(_, _State) ->
                            {ok, <<"DEFAULT">>}
                        end
                }
            end,
        state_key =>
            fun(_) ->
                {ok, <<"STATE">>}
            end
    }.

%% @doc Create a simple test device that implements the handler key.
gen_handler_device() ->
    #{
        info =>
            fun() ->
                #{
                    handler =>
                        fun(set, M1, M2, Opts) ->
                            dev_message:set(M1, M2, Opts);
                        (_, _, _, _) ->
                            {ok, <<"HANDLER VALUE">>}
                        end
                }
            end
    }.

%% @doc Test that arguments are passed to a device key as expected.
%% Particularly, we need to ensure that the key function in the device can
%% specify any arity (1 through 3) and the call is handled correctly.
key_from_id_device_with_args_test() ->
    Msg =
        #{
            device => generate_device_with_keys_using_args(),
            state_key => <<"1">>
        },
    ?assertEqual(
        {ok, <<"1">>},
        hb_converge:resolve(
            Msg,
            #{
                path => key_using_only_state,
                msg_key => <<"2">> % Param message, which is ignored
            },
            #{}
        )
    ),
    ?assertEqual(
        {ok, <<"13">>},
        hb_converge:resolve(
            Msg,
            #{
                path => key_using_state_and_msg,
                msg_key => <<"3">> % Param message, with value to add
            },
            #{}
        )
    ),
    ?assertEqual(
        {ok, <<"1337">>},
        hb_converge:resolve(
            Msg,
            #{
                path => key_using_all,
                msg_key => <<"3">> % Param message
            },
            #{
                opts_key => <<"37">> % Opts
            }
        )
    ).

device_with_handler_function_test() ->
    Msg =
        #{
            device => gen_handler_device(),
            test_key => <<"BAD">>
        },
    ?assertEqual(
        {ok, <<"HANDLER VALUE">>},
        hb_converge:resolve(Msg, test_key, #{})
    ).

device_with_default_handler_function_test() ->
    Msg =
        #{
            device => gen_default_device()
        },
    ?assertEqual(
        {ok, <<"STATE">>},
        hb_converge:resolve(Msg, state_key, #{})
    ),
    ?assertEqual(
        {ok, <<"DEFAULT">>},
        hb_converge:resolve(Msg, any_random_key, #{})
    ).

basic_get_test() ->
    Msg = #{ key1 => <<"value1">>, key2 => <<"value2">> },
    ?assertEqual(<<"value1">>, hb_converge:get(key1, Msg)),
    ?assertEqual(<<"value2">>, hb_converge:get(key2, Msg)),
    ?assertEqual(<<"value2">>, hb_converge:get(<<"key2">>, Msg)),
    ?assertEqual(<<"value2">>, hb_converge:get([<<"key2">>], Msg)).

recursive_get_test() ->
    Msg = #{ key1 => <<"value1">>, key2 => #{ key3 => <<"value3">> } },
    ?assertEqual(
        {ok, <<"value1">>},
        hb_converge:resolve(Msg, #{ path => key1 }, #{})
    ),
    ?assertEqual(<<"value1">>, hb_converge:get(key1, Msg)),
    ?assertEqual(
        {ok, <<"value3">>},
        hb_converge:resolve(Msg, #{ path => [key2, key3] }, #{})
    ),
    ?assertEqual(<<"value3">>, hb_converge:get([key2, key3], Msg)),
    ?assertEqual(<<"value3">>, hb_converge:get(<<"key2/key3">>, Msg)).

basic_set_test() ->
    Msg = #{ key1 => <<"value1">>, key2 => <<"value2">> },
    UpdatedMsg = hb_converge:set(Msg, #{ key1 => <<"new_value1">> }),
    ?event({set_key_complete, {key, key1}, {value, <<"new_value1">>}}),
    ?assertEqual(<<"new_value1">>, hb_converge:get(key1, UpdatedMsg)),
    ?assertEqual(<<"value2">>, hb_converge:get(key2, UpdatedMsg)).

get_with_device_test() ->
    Msg =
        #{
            device => generate_device_with_keys_using_args(),
            state_key => <<"STATE">>
        },
    ?assertEqual(<<"STATE">>, hb_converge:get(state_key, Msg)),
    ?assertEqual(<<"STATE">>, hb_converge:get(key_using_only_state, Msg)).

get_as_with_device_test() ->
    Msg =
        #{
            device => gen_handler_device(),
            test_key => <<"ACTUAL VALUE">>
        },
    ?assertEqual(
        <<"HANDLER VALUE">>,
        hb_converge:get(test_key, Msg)
    ),
    ?assertEqual(
        <<"ACTUAL VALUE">>,
        hb_converge:get(test_key, {as, dev_message, Msg})
    ).

set_with_device_test() ->
    Msg =
        #{
            device =>
                #{
                    set =>
                        fun(State, _Msg) ->
                            {ok,
                                State#{
                                    set_count =>
                                        1 + maps:get(set_count, State, 0)
                                }
                            }
                        end
                },
            state_key => <<"STATE">>
        },
    ?assertEqual(<<"STATE">>, hb_converge:get(state_key, Msg)),
    SetOnce = hb_converge:set(Msg, #{ state_key => <<"SET_ONCE">> }),
    ?assertEqual(1, hb_converge:get(set_count, SetOnce)),
    SetTwice = hb_converge:set(SetOnce, #{ state_key => <<"SET_TWICE">> }),
    ?assertEqual(2, hb_converge:get(set_count, SetTwice)),
    ?assertEqual(<<"STATE">>, hb_converge:get(state_key, SetTwice)).

deep_set_test() ->
    % First validate second layer changes are handled correctly.
    Msg0 = #{ a => #{ b => 1 } },
    ?assertMatch(#{ a := #{ b := 2 } },
        hb_converge:set(Msg0, [a, b], 2, #{})),
    % Now validate deeper layer changes are handled correctly.
    Msg = #{ a => #{ b => #{ c => 1 } } },
    ?assertMatch(#{ a := #{ b := #{ c := 2 } } },
        hb_converge:set(Msg, [a, b, c], 2, #{})).

deep_set_new_messages_test() ->
    % Test that new messages are created when the path does not exist.
    Msg0 = #{ a => #{ b => #{ c => 1 } } },
    Msg1 = hb_converge:set(Msg0, <<"d/e">>, 3, #{ hashpath => ignore }),
    Msg2 = hb_converge:set(Msg1, <<"d/f">>, 4, #{ hashpath => ignore }),
    ?assertMatch(
        #{ a := #{ b := #{ c := 1 } }, d := #{ e := 3, f := 4 } }, Msg2),
    Msg3 = hb_converge:set(
        Msg2,
        #{ 
            <<"z/a">> => 0,
            <<"z/b">> => 1,
            <<"z/y/x">> => 2
         },
        #{ hashpath => ignore }
    ),
    ?assertMatch(
        #{
            a := #{ b := #{ c := 1 } }, d := #{ e := 3, f := 4 },
            z := #{ a := 0, b := 1, y := #{ x := 2 } }
        },
        Msg3
    ).

deep_set_with_device_test() ->
    Device = #{
        set =>
            fun(Msg1, Msg2) ->
                % A device where the set function modifies the key
                % and adds a modified flag.
                {Key, Val} =
                    hd(maps:to_list(maps:without([path, priv], Msg2))),
                {ok, Msg1#{ Key => Val, modified => true }}
            end
    },
    % A message with an interspersed custom device: A and C have it,
    % B does not. A and C will have the modified flag set to true.
    Msg = #{
        device => Device,
        a =>
            #{
                b =>
                    #{
                        device => Device,
                        c => 1,
                        modified => false
                    },
                modified => false
            },
        modified => false
    },
    Outer = deep_set(Msg, [a, b, c], 2, #{}),
    A = hb_converge:get(a, Outer),
    B = hb_converge:get(b, A),
    C = hb_converge:get(c, B),
    ?assertEqual(2, C),
    ?assertEqual(true, hb_converge:get(modified, Outer)),
    ?assertEqual(false, hb_converge:get(modified, A)),
    ?assertEqual(true, hb_converge:get(modified, B)).

device_exports_test() ->
	?assert(is_exported(dev_message, info, #{})),
	?assert(is_exported(dev_message, set, #{})),
	?assert(not is_exported(dev_message, not_exported, #{})),
	Dev = #{
		info => fun() -> #{ exports => [set] } end,
		set => fun(_, _) -> {ok, <<"SET">>} end
	},
	?assert(is_exported(Dev, info, #{})),
	?assert(is_exported(Dev, set, #{})),
	?assert(not is_exported(Dev, not_exported, #{})).

denormalized_device_key_test() ->
	Msg = #{ <<"Device">> => dev_test },
	?assertEqual(dev_test, hb_converge:get(device, Msg)),
	?assertEqual(dev_test, hb_converge:get(<<"Device">>, Msg)),
	?assertEqual({module, dev_test},
		erlang:fun_info(
            element(3, message_to_fun(Msg, test_func, #{})),
            module
        )
    ).<|MERGE_RESOLUTION|>--- conflicted
+++ resolved
@@ -1,73 +1,39 @@
-<<<<<<< HEAD
 %%% @doc This module is the root of the device call logic of the 
-=======
--module(hb_converge).
-%%% Main Converge API:
--export([resolve/2, resolve/3, load_device/2, message_to_device/2]).
--export([to_key/1, to_key/2, key_to_binary/1, key_to_binary/2]).
-%%% Shortcuts and tools:
--export([info/2, keys/1, keys/2, keys/3]).
--export([get/2, get/3, get/4, set/2, set/3, set/4, remove/2, remove/3]).
--export([truncate_args/2]).
--include("include/hb.hrl").
--include_lib("eunit/include/eunit.hrl").
-
-%%% @moduledoc This module is the root of the device call logic of the 
->>>>>>> cf104b8e
 %%% Converge Protocol in HyperBEAM.
 %%% 
 %%% At the implementation level, every message is simply a collection of keys,
-%%% dictated by its `Device`, that can be resolved in order to yield their
+%%% dictated by its `Device', that can be resolved in order to yield their
 %%% values. Each key may return another message or a raw value:
 %%% 
-%%% 	converge(Message1, Message2) -> {Status, Message3}
-%%% 
-<<<<<<< HEAD
-%%% See `docs/converge-protocol.md' for more information about Converge.
-%%% 
-%%% When a device key is called, it is passed the `Message1' (likely its state),
-%%% as well as the message to 'apply' to it. It must return a tuple of the
-%%% form {Status, NewMessage}, where Status is either ok or error, and 
-%%% NewMessage is either a new message or a binary.
-%%% 
-%%% The key to resolve is typically specified by the `Path' field of the 
-%%% message.
-%%% 
-%%% In the HyperBEAM implementation (this module), `Message1' can be replaced
-%%% a function name to execute for ease of development with Converge. In this 
-%%% case, the function name is cast to an unsigned message with the `Path' set
-%%% to the given name.
-=======
-%%% Under-the-hood, `Converge(Message1, Message2)` leads to the evaluation of
-%%% `DeviceMod:PathPart(Message1, Message2)`, which defines the user compute
-%%% to be performed. If `Message1` does not specify a device, `dev_message` is
-%%% assumed. The key to resolve is specified by the `Path` field of the message.
-%%% 
-%%% After each output, the `HashPath` is updated to include the `Message2`
+%%% 	`converge(Message1, Message2) -> {Status, Message3}'
+%%% 
+%%% Under-the-hood, `Converge(Message1, Message2)' leads to the evaluation of
+%%% `DeviceMod:PathPart(Message1, Message2)', which defines the user compute
+%%% to be performed. If `Message1' does not specify a device, `dev_message' is
+%%% assumed. The key to resolve is specified by the `Path' field of the message.
+%%% 
+%%% After each output, the `HashPath' is updated to include the `Message2'
 %%% that was executed upon it.
 %%% 
 %%% Because each message implies a device that can resolve its keys, as well
 %%% as generating a merkle tree of the computation that led to the result,
 %%% you can see Converge Protocol as a system for cryptographically chaining 
-%%% the execution of `combinators`. See `docs/converge-protocol.md` for more 
+%%% the execution of `combinators'. See `docs/converge-protocol.md' for more 
 %%% information about Converge.
 %%% 
-%%% The `Fun(Message1, Message2)` pattern is repeated throughout the HyperBEAM 
-%%% codebase, sometimes with `MessageX` replaced with `MX` or `MsgX` for brevity.
+%%% The `Fun(Message1, Message2)' pattern is repeated throughout the HyperBEAM 
+%%% codebase, sometimes with `MessageX' replaced with `MX' or `MsgX' for brevity.
 %%% 
 %%% Message3 can be either a new message or a raw output value (a binary, integer,
 %%% float, atom, or list of such values).
->>>>>>> cf104b8e
 %%% 
 %%% Devices can be expressed as either modules or maps. They can also be 
 %%% referenced by an Arweave ID, which can be used to load a device from 
 %%% the network (depending on the value of the `load_remote_devices' and 
 %%% `trusted_device_signers' environment settings).
-<<<<<<< HEAD
-=======
 %%% 
 %%% HyperBEAM device implementations are defined as follows:
-%%% 
+%%% ```
 %%%     DevMod:ExportedFunc : Key resolution functions. All are assumed to be
 %%%                           device keys (thus, present in every message that
 %%%                           uses it) unless specified by `DevMod:info()`.
@@ -95,69 +61,33 @@
 %%%                    are not explicitly implemented by the device. Defaults to
 %%%                    the `dev_message` device, which contains general keys for 
 %%%                    interacting with messages.
->>>>>>> cf104b8e
 %%% 
 %%%     info/default_mod : A different device module that should be used to
 %%%                        handle all keys that are not explicitly implemented
-%%%                        by the device. Defaults to the `dev_message` device.
-%%% 
-<<<<<<< HEAD
-%%% `update_hashpath': Whether to add the `Msg2' to `HashPath' for the `Msg3'.
+%%%                        by the device. Defaults to the `dev_message` device.'''
+%%% 
+%%% The HyperBEAM resolver also takes a number of runtime options that change
+%%% the way that the environment operates:
+%%% 
+%%% `update_hashpath':  Whether to add the `Msg2' to `HashPath' for the `Msg3'.
 %%% 					Default: true.
-%%% `cache_results':   Whether to cache the resolved `Msg3'.
+%%% `cache_results':    Whether to cache the resolved `Msg3'.
 %%% 					Default: true.
-%%% `add_key':         Whether to add the key to the start of the arguments.
+%%% `add_key':          Whether to add the key to the start of the arguments.
 %%% 					Default: `<not set>'.
-%%% 
-%%% In general, all of these options are dangerous. Don't use them unless you
-%%% know what you are doing.
 -module(hb_converge).
-%%% Main device API:
--export([resolve/2, resolve/3, load_device/2]).
+%%% Main Converge API:
+-export([resolve/2, resolve/3, load_device/2, message_to_device/2]).
 -export([to_key/1, to_key/2, key_to_binary/1, key_to_binary/2]).
-%%% Shortcuts:
--export([keys/1, keys/2]).
--export([get/2, get/3, get_default/3, get_default/4, get_as/3, get_as/4]).
--export([set/2, set/3, set/4, remove/2, remove/3]).
+%%% Shortcuts and tools:
+-export([info/2, keys/1, keys/2, keys/3]).
+-export([get/2, get/3, get/4, set/2, set/3, set/4, remove/2, remove/3]).
+-export([truncate_args/2]).
 -include("include/hb.hrl").
 -include_lib("eunit/include/eunit.hrl").
 
-%% @doc Get the value of a message's key by running its associated device
-%% function. Optionally, pass a message containing parameters to the call, as
-%% well as options that control the runtime environment. This function returns
-%% the raw result of the device function call: `{ok | error, NewMessage}.'
-%% 
-%% In many cases the device will not implement the key, however, so the default
-%% device is used instead. The default (`dev_message') simply returns the 
-%% value associated with the key as it exists in the message's underlying
-%% Erlang map. In this way, devices are able to implement 'special' keys which
-%% do not exist as values in the message's map, while still exposing the 'normal'
-%% keys of a map. 'Special' keys which do not exist as values in the message's
-%% map are simply ignored.
-resolve(Msg1, Request) ->
-    resolve(Msg1, Request, default_runtime_opts(Msg1)).
-resolve(Msg1, Msg2, Opts) when is_map(Msg2) and is_map(Opts) ->
-    prepare_resolve(Msg1, Msg2, Opts);
-resolve(Msg1, Key, Opts) ->
-    prepare_resolve(Msg1, #{ path => Key }, Opts).
-
-%% @doc Internal function for resolving the path from a message and loading
-%% the function to call.
-prepare_resolve(Msg1, Msg2, Opts) ->
-	{Fun, NewOpts} =
-=======
-%%% The HyperBEAM resolver also takes a number of runtime options that change
-%%% the way that the environment operates:
-%%% 
-%%% `update_hashpath`:  Whether to add the `Msg2` to `HashPath` for the `Msg3`.
-%%% 					Default: true.
-%%% `cache_results`:    Whether to cache the resolved `Msg3`.
-%%% 					Default: true.
-%%% `add_key`:          Whether to add the key to the start of the arguments.
-%%% 					Default: <not set>.
-
 %% @doc Takes a singleton message and parse Msg1 and Msg2 from it, then invoke
-%% `resolve`.
+%% `resolve'.
 resolve(Msg, Opts) ->
     Path =
         hb_path:term_to_path(
@@ -184,7 +114,7 @@
 %% @doc Get the value of a message's key by running its associated device
 %% function. Optionally, takes options that control the runtime environment. 
 %% This function returns the raw result of the device function call:
-%% {ok | error, NewMessage}.
+%% `{ok | error, NewMessage}.'
 resolve(Msg1, Msg2, Opts) ->
     resolve_stage(0, Msg1, Msg2, Opts).
 
@@ -224,8 +154,8 @@
     end;
 resolve_stage(2, Msg1, Msg2, Opts) ->
     % Path normalization: Ensure that the path is requesting a single key.
-    % Stash remaining path elements in `priv/Converge/Remaining-Path`.
-    % Stash the original path in `priv/Converge/Original-Path`, if it
+    % Stash remaining path elements in `priv/Converge/Remaining-Path'.
+    % Stash the original path in `priv/Converge/Original-Path', if it
     % is not already there from a previous resolution.
     InitialPriv = hb_private:from_message(Msg1),
     OriginalPath =
@@ -252,7 +182,6 @@
     %% Device lookup: Find the Erlang function that should be utilized to 
     %% execute Msg2 on Msg1.
 	{ResolvedFunc, NewOpts} =
->>>>>>> cf104b8e
 		try
 			Key = hb_path:hd(Msg2, Opts),
 			% Try to load the device and get the function to call.
@@ -275,13 +204,7 @@
 				}
 			),
 			% Next, add an option to the Opts map to indicate if we should
-<<<<<<< HEAD
-			% add the key to the start of the arguments. Note: This option
-			% is used downstream by other devices (like `dev_stack'), so
-			% should be changed with care.
-=======
 			% add the key to the start of the arguments.
->>>>>>> cf104b8e
 			{
 				Func,
 				Opts#{
@@ -307,8 +230,8 @@
     % Erlang cluster) processes that are already performing the execution.
     % Before we search for a live executor, we check if the device specifies 
     % a function that tailors the 'group' name of the execution. For example, 
-    % the `dev_process` device 'groups' all calls to the same process onto
-    % calls to a single executor. By default, `{Msg1, Msg2}` is used as the
+    % the `dev_process' device 'groups' all calls to the same process onto
+    % calls to a single executor. By default, `{Msg1, Msg2}' is used as the
     % group name.
     case hb_persistent:find_or_register(Msg1, Msg2, Opts) of
         leader ->
@@ -399,48 +322,6 @@
 resolve_stage(9, _Msg1, _Msg2, OtherRes, _Opts) ->
     OtherRes.
 
-<<<<<<< HEAD
-%% @doc Internal function for handling the result of a device call.
-%% If the result is a binary or something that doesn't have an `ok' status,
-%% we return it as is. Otherwise, we need to:
-%% 1. Set the HashPath of the Msg3 we have generated from
-%% the Msg1 we started with.
-%% 2. Pop the first element of the path from Msg2.
-%% 3. Write the result to the cache unless the `cache' option is set to false.
-%% 4. If there are still elements in the path, we recurse through execution.
-%% If additional elements are included as part of the result, we pass them
-%% through to the caller.
-handle_resolved_result(Msg3, _Msg2, _UserOpts) when is_binary(Msg3) ->
-    Msg3;
-handle_resolved_result(Result, Msg2, Opts) when is_tuple(Result) ->
-	handle_resolved_result(tuple_to_list(Result), Msg2, Opts);
-handle_resolved_result(Msg2List = [Status, Result|_], Msg2, Opts)
-		when Status =/= ok ->
-	Msg3 = list_to_tuple(Msg2List),
-	% ?event(
-	% 	{abnormal_result,
-	% 		{result, Result},
-	% 		{msg2, Msg2},
-	% 		{msg3, Msg3},
-	% 		{opts, Opts}
-	% 	}
-	% ),
-	Msg3;
-handle_resolved_result(Output = [ok, Res|_], _Msg2, _Opts) when not is_map(Res) ->
-	% The result is not a map, so we return it as is.
-	list_to_tuple(Output);
-handle_resolved_result([ok, Msg3Raw | Rest], Msg2, Opts) ->
-	Msg3 =
-		case hb_opts:get(hashpath, update, Opts#{ only => local }) of
-			update ->
-				?event(
-					{pushing_hashpath_onto,
-						{msg3, {explicit, Msg3Raw}},
-						{msg2, Msg2},
-						{opts, Opts}
-					}
-				),
-=======
 %% @doc Catch all return if we don't have the necessary messages in the cache.
 error_not_found(_Opts) ->
     {
@@ -450,7 +331,6 @@
             <<"body">> => <<"Necessary messages not found in cache">>
         }
     }.
->>>>>>> cf104b8e
 
 %% @doc Catch all return if the message is invalid.
 error_invalid_message(_Opts) ->
@@ -495,34 +375,6 @@
         CC1List ++ CC2List
     ).
 
-<<<<<<< HEAD
-%% @doc Shortcut for resolving a key in a message without its
-%% status if it is `ok'. This makes it easier to write complex
-%% logic on top of messages while maintaining a functional style.
-get(Path, Msg) ->
-    get(Path, Msg, default_runtime_opts(Msg)).
-get(Path, Msg, Opts) ->
-	?event({getting_key, {path, Path}, {msg, Msg}, {opts, Opts}}),
-	hb_util:ok(resolve(Msg, #{ path => Path }, Opts), Opts).
-
-%% @doc Get the value of a key from a message, using another device to resolve
-%% the key. Makes sure to set the device using `set/3' so that the `HashPath'
-%% tracability is correctly maintained.
-get_as(Device, Path, Msg) ->
-    get_as(Device, Path, Msg, #{}).
-get_as(Device, Path, Msg, Opts) ->
-    get(Path, set(Msg, #{ device => Device }), Opts).
-
-%% @doc Get the value of a key from a message, returning a default value if the
-%% key is not found.
-get_default(Key, Msg, Default) ->
-    get_default(Msg, Key, Default, #{}).
-get_default(Key, Msg, Default, Opts) ->
-    case resolve(Msg, Key, Opts) of
-        {ok, Value} -> Value;
-        {error, _} -> Default
-    end.
-=======
 %% @doc Convert cache control specifier(s) to a normalized list.
 term_to_cache_control_list({error, not_found}) -> [];
 term_to_cache_control_list({ok, CC}) -> term_to_cache_control_list(CC);
@@ -553,7 +405,6 @@
 		{ok, Value} -> Value;
 		{error, _} -> Default
 	end.
->>>>>>> cf104b8e
 
 %% @doc Shortcut to get the list of keys from a message.
 keys(Msg) -> keys(Msg, #{}).
@@ -691,13 +542,8 @@
 			%?event({info_handler_not_found, {dev, Dev}, {key, Key}}),
 			case find_exported_function(Dev, Key, 3, Opts) of
 				{ok, Func} ->
-<<<<<<< HEAD
-					% Case 3: The device has a function of the name `Key'.
-					{ok, Func};
-=======
 					% Case 3: The device has a function of the name `Key`.
 					{ok, Dev, Func};
->>>>>>> cf104b8e
 				not_found ->
 					case maps:find(default, Info) of
 						{ok, DefaultFunc} when is_function(DefaultFunc) ->
@@ -743,8 +589,6 @@
 			end
 	end.
 
-<<<<<<< HEAD
-=======
 %% @doc Extract the device module from a message.
 message_to_device(Msg, Opts) ->
     case dev_message:get(device, Msg, Opts) of
@@ -760,7 +604,6 @@
             end
     end.
 
->>>>>>> cf104b8e
 %% @doc Parse a handler key given by a device's `info'.
 info_handler_to_fun(Handler, _Msg, _Key, _Opts) when is_function(Handler) ->
 	{add_key, Handler};
